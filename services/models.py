--- conflicted
+++ resolved
@@ -44,13 +44,10 @@
         related_name='services'
     )
     title = models.CharField(max_length=255)
-<<<<<<< HEAD
     description = models.TextField(blank=True)
     price = DecimalField(max_digits=10, decimal_places=2, null=True, blank=True)
     image = ImageField(upload_to='service_images/', null=True, blank=True)
-=======
-    description = models.TextField(blank=True, null=True) 
->>>>>>> 58451b50
+
     is_active = models.BooleanField(default=True, help_text="Is this service currently offered?")
     featured = models.BooleanField(default=False, help_text="Feature this service in listings?")
     slug = models.SlugField(max_length=255, blank=True)
