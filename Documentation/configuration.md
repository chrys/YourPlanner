# Django Project Configuration Guide

This document outlines the configuration settings for the YourPlanner Django project, covering both development/testing and production environments.

## Settings Files

The project uses two main settings files:

*   `YourPlanner/settings/base.py`: Contains common settings applicable to all environments. It's also used by default for development and testing.
*   `YourPlanner/settings/production.py`: Contains settings specific to the production environment. It imports settings from `base.py` and overrides/extends them.

To use the production settings, the `DJANGO_SETTINGS_MODULE` environment variable must be set to `YourPlanner.settings.production`.

## Environment Variables

For security and flexibility, sensitive data and environment-specific settings should be managed using environment variables.



**Examples:**

*   **`SECRET_KEY`**:
    ```python
    # In settings.py (base.py or production.py)
    import os
    SECRET_KEY = os.environ.get('DJANGO_SECRET_KEY', 'your-default-secret-key-for-dev')
    ```
*   **Database Credentials (for `production.py`)**:
    ```python
    # In settings.py (production.py)
    import os
    DATABASES = {
        'default': {
            'ENGINE': 'django.db.backends.postgresql',
            'NAME': os.environ.get('DB_NAME'),
            'USER': os.environ.get('DB_USER'),
            'PASSWORD': os.environ.get('DB_PASSWORD'),
            'HOST': os.environ.get('DB_HOST', 'localhost'),
            'PORT': os.environ.get('DB_PORT', '5432'),
            'OPTIONS': {
                'options': '-c search_path=public'
            }
        }
    }
    ```

## Security Best Practices

The following security settings are configured or recommended:

*   **`CSRF_COOKIE_SECURE = True`** (Production): Ensures the CSRF cookie is only sent over HTTPS.
*   **`SESSION_COOKIE_SECURE = True`** (Production): Ensures the session cookie is only sent over HTTPS.
*   **`SECURE_SSL_REDIRECT = True`** (Production): Redirects all HTTP requests to HTTPS.
*   **`X_FRAME_OPTIONS = 'DENY'`** (Default via Middleware): Protects against clickjacking attacks by preventing the site from being embedded in iframes. This is enabled by default by `django.middleware.clickjacking.XFrameOptionsMiddleware`.
*   **`SECURE_BROWSER_XSS_FILTER = True`** (Production): Enables the browser's XSS filtering protections.
*   **`SECURE_CONTENT_TYPE_NOSNIFF = True`** (Production): Prevents the browser from interpreting files as a different MIME type than what is declared by the server.

## Logging Configuration

### Testing/Development (`base.py`)

The `base.py` settings include a logging configuration that outputs logs to both the console and a file named `debug.log` located in the project's base directory.

```python
LOGGING = {
    'version': 1,
    'disable_existing_loggers': False,
    'handlers': {
        'console': {
            'class': 'logging.StreamHandler',
        },
        'file': {
            'class': 'logging.FileHandler',
            'filename': os.path.join(BASE_DIR, 'debug.log'), # BASE_DIR is project root
        },
    },
    'root': {
        'handlers': ['console', 'file'],
        'level': 'DEBUG',
    },
    'loggers': {
        'django': {
            'handlers': ['console', 'file'],
            'level': 'INFO',
            'propagate': True,
        },
        # Example for app-specific logging:
        # 'orders': {
        #     'handlers': ['console', 'file'],
        #     'level': 'DEBUG',
        #     'propagate': False,
        # },
    },
}
```

### Production (`production.py` Recommendation)

For production environments, it is highly recommended to integrate with `systemd`'s journald logging system for robust log management. Django's console output can be captured by `systemd` when the application is run as a service (e.g., via Gunicorn managed by `systemd`).

Alternatively, to explicitly send logs to syslog (which `systemd` journal can read), you can configure a `SysLogHandler`:

```python
# In production.py
LOGGING = {
    'version': 1,
    'disable_existing_loggers': False,
    'formatters': {
        'verbose': {
            'format': '%(levelname)s %(asctime)s %(module)s %(process)d %(thread)d %(message)s'
        },
    },
    'handlers': {
        'syslog': {
            'level': 'INFO', # Adjust level as needed
            'class': 'logging.handlers.SysLogHandler',
            'formatter': 'verbose',
            'address': '/dev/log', # Or ('localhost', 514) for network syslog
        },
        'console': { # Keep console output for systemd to capture if not using syslog directly
            'class': 'logging.StreamHandler',
            'formatter': 'verbose',
        },
    },
    'root': {
        'handlers': ['console', 'syslog'], # Or just ['console'] if systemd captures stdout/stderr
        'level': 'INFO',
    },
    'loggers': {
        'django': {
            'handlers': ['console', 'syslog'], # Or just ['console']
            'level': 'INFO',
            'propagate': False,
        },
        'django.request': {
            'handlers': ['console', 'syslog'], # Or just ['console']
            'level': 'ERROR', # Log only errors for requests
            'propagate': False,
        },
        # Add other loggers as needed
    },
}
```
Ensure your application server (like Gunicorn) is configured to output logs to stdout/stderr if you rely on `systemd` to capture them directly.

## Database Configuration

### Testing/Development (`base.py`)

For development and testing, the project is configured to use SQLite:

```python
DATABASES = {
    'default': {
        'ENGINE': 'django.db.backends.sqlite3',
        'NAME': BASE_DIR / 'db.sqlite3', # BASE_DIR is project root
    }
}
```
This creates a `db.sqlite3` file in the project's root directory.

### Production (`production.py`)

For production, the project uses PostgreSQL. The configuration in `production.py` is:

```python
DATABASES = {
    'default': {
        'ENGINE': 'django.db.backends.postgresql',
<<<<<<< HEAD
        'NAME': 'yourplanner', # Should be an environment variable
        'USER': 'XXXX',      # Should be an environment variable
        'PASSWORD': 'XXXX', # Should be an environment variable
        'HOST': 'localhost',    # Should be an environment variable if not local
        'PORT': '5432',         # Should be an environment variable if not default
=======
        'NAME': os.environ.get('DB_NAME'),
        'USER': os.environ.get('DB_USER'),
        'PASSWORD': os.environ.get('DB_PASSWORD'),
        'HOST': os.environ.get('DB_HOST', 'localhost'),
        'PORT': os.environ.get('DB_PORT', '5432'),
>>>>>>> b8c4a4bd
        'OPTIONS': {
            'options': '-c search_path=public'
        }
    }
}
```
**Note:** As mentioned under "Environment Variables," these credentials should be sourced from environment variables in a live production environment.

## Static and Media Files

Configuration for static (CSS, JS, images) and media (user-uploaded files) files:

*   **`STATIC_URL = 'static/'`** (in `base.py`):
    URL prefix for static files during development.
    In `production.py`, this is overridden to `'/yourplanner/static/'`.

*   **`STATIC_ROOT = BASE_DIR.parent / 'static'`** (in `production.py`):
    The absolute filesystem path to the directory where `collectstatic` will gather all static files for deployment. This directory is typically served by a web server like Nginx in production. `BASE_DIR.parent` points to the directory containing the `YourPlanner` project directory.

*   **`MEDIA_URL = '/yourplanner/media/'`** (in `production.py`):
    URL prefix for user-uploaded media files.

*   **`MEDIA_ROOT = BASE_DIR / 'media'`** (in `production.py`):
    The absolute filesystem path to the directory that will hold user-uploaded files. `BASE_DIR` is the project root (YourPlanner).

During development, Django's development server automatically serves static files. In production, `python manage.py collectstatic` must be run to gather static files into `STATIC_ROOT`.

## `ALLOWED_HOSTS`

This setting lists the host/domain names that this Django site can serve.

*   **Testing/Development (`base.py`):**
    `ALLOWED_HOSTS = []`
    When `DEBUG = True` (the default in `base.py`), and `ALLOWED_HOSTS` is empty, Django allows requests to `['localhost', '127.0.0.1', '[::1]']`. This is suitable for local development.

*   **Production (`production.py`):**
    `ALLOWED_HOSTS = ['www.fasolaki.com']`
    In production (`DEBUG = False`), this **must** be set to the correct domain(s) the site will be accessed from.

## Rate Limiting (Recommendation)

To protect against brute-force attacks on login forms and other sensitive API endpoints, implementing rate limiting is crucial. A common package for this is `django-ratelimit`.

**Installation (conceptual):**
```bash
pip install django-ratelimit
```

**Configuration (conceptual example in `settings.py`):**
```python
# In settings.py (e.g., base.py or production.py)
INSTALLED_APPS += [
    'ratelimit',
]

# Optional: Define default rate limit settings
RATELIMIT_GLOBAL = '100/h' # Default for all views if not specified otherwise
RATELIMIT_LOGIN_ATTEMPTS = '5/m' # Example: 5 login attempts per minute

MIDDLEWARE += [
    'ratelimit.middleware.RatelimitMiddleware',
]
```

**Usage (conceptual example in `views.py` or `urls.py`):**

You can apply rate limits using decorators in your views or directly in your URL configurations.

*   **In `views.py`:**
    ```python
    from ratelimit.decorators import ratelimit

    @ratelimit(key='ip', rate='5/m', block=True) # Per IP, 5 per minute
    def login_view(request):
        # ... your login logic
        pass

    @ratelimit(key='user_or_ip', rate='10/h', block=True) # Per authenticated user or IP, 10 per hour
    def sensitive_api_view(request):
        # ... your API logic
        pass
    ```

*   **In `urls.py` (less common for view-specific rates but possible for groups):**
    Consult `django-ratelimit` documentation for advanced URL-based configuration.

It's important to identify all sensitive endpoints (authentication,  reset, form submissions prone to abuse) and apply appropriate rate limits.<|MERGE_RESOLUTION|>--- conflicted
+++ resolved
@@ -167,19 +167,11 @@
 DATABASES = {
     'default': {
         'ENGINE': 'django.db.backends.postgresql',
-<<<<<<< HEAD
-        'NAME': 'yourplanner', # Should be an environment variable
-        'USER': 'XXXX',      # Should be an environment variable
-        'PASSWORD': 'XXXX', # Should be an environment variable
-        'HOST': 'localhost',    # Should be an environment variable if not local
-        'PORT': '5432',         # Should be an environment variable if not default
-=======
         'NAME': os.environ.get('DB_NAME'),
         'USER': os.environ.get('DB_USER'),
         'PASSWORD': os.environ.get('DB_PASSWORD'),
         'HOST': os.environ.get('DB_HOST', 'localhost'),
         'PORT': os.environ.get('DB_PORT', '5432'),
->>>>>>> b8c4a4bd
         'OPTIONS': {
             'options': '-c search_path=public'
         }
