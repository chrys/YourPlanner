--- conflicted
+++ resolved
@@ -237,7 +237,7 @@
         return HttpResponseRedirect(self.get_success_url())
 
 
-<<<<<<< HEAD
+
 class CustomerTemplateListView(LoginRequiredMixin, CustomerRequiredMixin, ListView):
     model = Template
     template_name = 'users/customer_template_list.html'
@@ -529,7 +529,7 @@
             messages.info(request, "No items were added to your basket. This might be due to missing prices or other issues.")
 
         return redirect('orders:order_detail', order_id=order.pk) # Redirect to the basket/order view
-=======
+
 class DepositPaymentView(LoginRequiredMixin, CustomerRequiredMixin, FormView):
     template_name = 'users/deposit_payment.html'
     form_class = DepositPaymentForm
@@ -555,5 +555,4 @@
     def get_context_data(self, **kwargs):
         context = super().get_context_data(**kwargs)
         context['page_title'] = "Deposit Payment"
-        return context
->>>>>>> 44246930
+        return context