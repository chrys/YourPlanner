--- conflicted
+++ resolved
@@ -61,10 +61,10 @@
 # For this task, I will keep the include as it was, but it's a point of attention for project structure.
 # The prompt implies refactoring *users* app views, so django.contrib.auth.urls are secondary.
 
-<<<<<<< HEAD
+    # Customer-facing template list
+    path('customer-templates/', CustomerTemplateListView.as_view(), name='customer_template_list'),
+    path('customer-templates/<int:pk>/', CustomerTemplateDetailView.as_view(), name='customer_template_detail'),
 
-=======
->>>>>>> e74deedd
 # Re-adding django.contrib.auth.urls as they provide login, logout etc.
 # The profile view is now `users:profile`. Default login redirect might need
 # settings.LOGIN_REDIRECT_URL = reverse_lazy('users:profile') or 'users:user_management'
