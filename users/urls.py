from django.urls import path, include
from .views import (
    UserRegistrationView,
    UserManagementView,
    UserProfileView,
    ChangeProfessionalView,
<<<<<<< HEAD
    CustomerTemplateListView,
    CustomerTemplateDetailView
=======
    DepositPaymentView
>>>>>>> 44246930
)
from .views_professional import (
    CustomerManagementView,
    CustomerDetailView,
    CustomerBasketView,
    CustomerLabelUpdateView
)

app_name = 'users' # Added for namespacing

urlpatterns = [
    # App-specific user views
    path('register/', UserRegistrationView.as_view(), name='register'),
    path('management/', UserManagementView.as_view(), name='user_management'),
    path('profile/', UserProfileView.as_view(), name='profile'), # Changed path from accounts/profile/ to just profile/
    path('change-professional/', ChangeProfessionalView.as_view(), name='change_professional'),
    path('deposit-payment/', DepositPaymentView.as_view(), name='deposit_payment'),
    
    # Professional customer management views
    path('customers/', CustomerManagementView.as_view(), name='customer_management'),
    path('customers/<int:customer_id>/', CustomerDetailView.as_view(), name='customer_detail'),
    path('customers/<int:customer_id>/labels/', CustomerLabelUpdateView.as_view(), name='customer_labels'),
    path('customers/basket/<int:order_id>/', CustomerBasketView.as_view(), name='customer_basket'),

    # Django's built-in auth URLs (login, logout, password management)
    # These are typically not namespaced under 'users', so they are kept separate.
    # If you want them under /users/accounts/, you would adjust the path here,
    # but standard practice is often to have them at a higher level like /accounts/.
    # For this refactor, I'll keep them included as they were but outside the app_name's direct influence for now.
    # However, to make `users:profile` work if `django.contrib.auth.urls` defines its own `profile`,
    # it's better to have our app's profile URL distinct or ensure it's resolved first.
    # The path 'profile/' is now distinct from 'accounts/profile/'.

    # path('accounts/', include('django.contrib.auth.urls')), # Original line
    # To avoid potential conflicts and keep auth URLs grouped if desired:
    # path('auth/', include('django.contrib.auth.urls')), # Option 1: Prefix Django auth
]

# It's common to include Django's auth URLs at the project level urls.py.
# If they are intended to be part of the 'users' app namespace like '/users/accounts/',
# the include should be: path('accounts/', include('django.contrib.auth.urls'))
# For now, assuming the original structure where `django.contrib.auth.urls` are separate.
# The `profile` URL is now directly under the app, `users:profile`.
# If login redirects to `accounts/profile/` by default, Django's default will be used unless overridden.
# For this task, I will keep the include as it was, but it's a point of attention for project structure.
# The prompt implies refactoring *users* app views, so django.contrib.auth.urls are secondary.

    # Customer-facing template list
    path('customer-templates/', CustomerTemplateListView.as_view(), name='customer_template_list'),
    path('customer-templates/<int:pk>/', CustomerTemplateDetailView.as_view(), name='customer_template_detail'),

# Re-adding django.contrib.auth.urls as they provide login, logout etc.
# The profile view is now `users:profile`. Default login redirect might need
# settings.LOGIN_REDIRECT_URL = reverse_lazy('users:profile') or 'users:user_management'
urlpatterns += [
    path('accounts/', include('django.contrib.auth.urls')),
]<|MERGE_RESOLUTION|>--- conflicted
+++ resolved
@@ -4,12 +4,9 @@
     UserManagementView,
     UserProfileView,
     ChangeProfessionalView,
-<<<<<<< HEAD
     CustomerTemplateListView,
-    CustomerTemplateDetailView
-=======
+    CustomerTemplateDetailView,
     DepositPaymentView
->>>>>>> 44246930
 )
 from .views_professional import (
     CustomerManagementView,
